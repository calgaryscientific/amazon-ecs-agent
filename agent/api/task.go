--- conflicted
+++ resolved
@@ -496,15 +496,8 @@
 	return volumeMap, nil
 }
 
-<<<<<<< HEAD
 func (task *Task) DockerHostConfig(container *Container, dockerContainerMap map[string]*DockerContainer) (*docker.HostConfig, *HostConfigError) {
 	return task.dockerHostConfig(container, dockerContainerMap)
-=======
-func (task *Task) DockerHostConfig(
-	container *Container,
-	dockerContainerMap map[string]*DockerContainer) (*docker.HostConfig, *HostConfigError) {
-	return task.Overridden().dockerHostConfig(container.Overridden(), dockerContainerMap)
->>>>>>> 12416618
 }
 
 func (task *Task) dockerHostConfig(container *Container, dockerContainerMap map[string]*DockerContainer) (*docker.HostConfig, *HostConfigError) {
@@ -730,16 +723,12 @@
 		task.StopSequenceNumber = *envelope.SeqNum
 	}
 
-<<<<<<< HEAD
 	// Overrides the container command if it's set
 	for _, container := range task.Containers {
 		if (container.Overrides != ContainerOverrides{}) && container.Overrides.Command != nil {
 			container.Command = *container.Overrides.Command
 		}
 	}
-=======
-	// TODO: Inspect CgroupSpec upon model changes
->>>>>>> 12416618
 
 	return task, nil
 }
