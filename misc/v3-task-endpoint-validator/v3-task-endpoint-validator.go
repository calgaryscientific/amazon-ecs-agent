--- conflicted
+++ resolved
@@ -21,12 +21,7 @@
 	"os"
 	"time"
 
-<<<<<<< HEAD
-	"github.com/cihub/seelog"
 	"github.com/docker/docker/api/types"
-=======
-	docker "github.com/fsouza/go-dockerclient"
->>>>>>> 1eb3ea57
 )
 
 const (
