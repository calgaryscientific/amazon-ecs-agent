--- conflicted
+++ resolved
@@ -514,10 +514,6 @@
 
 // String returns a lossy string representation of the config suitable for human readable display.
 // Consequently, it *should not* return any sensitive information.
-<<<<<<< HEAD
-func (config *Config) String() string {
-	return fmt.Sprintf("Cluster: %v, Region: %v, DataDir: %v, Checkpoint: %v, AuthType: %v, UpdatesEnabled: %v, DisableMetrics: %v, ReservedMem: %v, TaskCleanupWaitDuration: %v, DockerStopTimeout: %v, TaskCPUMemLimit: %v", config.Cluster, config.AWSRegion, config.DataDir, config.Checkpoint, config.EngineAuthType, config.UpdatesEnabled, config.DisableMetrics, config.ReservedMemory, config.TaskCleanupWaitDuration, config.DockerStopTimeout, config.TaskCPUMemLimit)
-=======
 func (cfg *Config) String() string {
 	return fmt.Sprintf(
 		"Cluster: %v, "+
@@ -530,6 +526,7 @@
 			"ReservedMem: %v, "+
 			"TaskCleanupWaitDuration: %v, "+
 			"DockerStopTimeout: %v"+
+			"TaskCPUMemLimit: %v"+
 			"%s",
 		cfg.Cluster,
 		cfg.AWSRegion,
@@ -541,7 +538,7 @@
 		cfg.ReservedMemory,
 		cfg.TaskCleanupWaitDuration,
 		cfg.DockerStopTimeout,
+		cfg.TaskCPUMemLimit,
 		cfg.platformString(),
 	)
->>>>>>> f58a47c9
 }